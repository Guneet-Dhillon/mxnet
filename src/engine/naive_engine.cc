--- conflicted
+++ resolved
@@ -74,16 +74,11 @@
     NaiveOpr *opr = op->Cast<NaiveOpr>();
     delete opr;
   }
-<<<<<<< HEAD
   void Push(OprHandle op,
             Context exec_ctx,
             int priority = Engine::kNoPriority,
             bool profiling = false) override {
-=======
-
-  void Push(OprHandle op, Context exec_ctx, int priority = 0, bool profiling = false) override {
     Profiler *profiler = Profiler::Get();
->>>>>>> cfe4b761
     NaiveOpr *opr = op->Cast<NaiveOpr>();
     opr->profiling = profiling && (profiler->GetMode() == Profiler::kOnlySymbolic);
     this->PushAsync([&](RunContext ctx, CallbackOnComplete on_complete) {
